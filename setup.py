--- conflicted
+++ resolved
@@ -8,7 +8,6 @@
 
 from setuptools import find_packages, setup
 
-<<<<<<< HEAD
 if os.path.exists(".git"):
     setup_kwargs: Dict = dict(
         use_scm_version=True,
@@ -16,17 +15,6 @@
     )
 else:
     setup_kwargs: Dict = dict(version="0+d" + datetime.date.today().strftime("%Y%m%d"))
-=======
-def _safe_read_lines(f, remove_git_lines=True):
-    with open(f) as in_f:
-        r = in_f.readlines()
-    r = [l.strip() for l in r]
-
-    if remove_git_lines:
-        r = [ l for l in r if not l.startswith("git+ssh") ]
-
-    return r
->>>>>>> bbaecab8
 
 bio_console_scripts = [
     'bam-to-wiggle=lifesci.bio_programs.bam_to_wiggle:main',
@@ -65,7 +53,6 @@
 
 console_scripts = bio_console_scripts
 
-<<<<<<< HEAD
 requires: List[str] = [
     "biopython",
     "goatools",
@@ -107,47 +94,11 @@
 }
 
 
-=======
-install_requires = _safe_read_lines("./requirements.txt")
-
-tests_require = [
-    'pytest',
-    'coverage',
-    'pytest-cov',
-    'coveralls',
-    'pytest-runner',
+classifiers=[
+    "License :: OSI Approved :: MIT License",
+    "Programming Language :: Python :: 3.9",
 ]
 
-docs_require = [
-    'sphinx',
-    'sphinx_rtd_theme',
-]
-
-pypi_requires = [
-    'twine',
-    'readme_renderer[md]'
-]
-
-all_requires = (
-    tests_require + 
-    docs_require +
-    pypi_requires
-)
-
-extras = {
-    'test': tests_require,
-    'all': all_requires,
-    'docs': docs_require,
-    'pypi': pypi_requires
-}
-
->>>>>>> bbaecab8
-classifiers=[
-    "License :: OSI Approved :: MIT License",
-    "Programming Language :: Python :: 3",
-]
-
-<<<<<<< HEAD
 class DepsCommand(distutils.cmd.Command):
     """
     Custom command to install dependencies only, this
@@ -215,31 +166,4 @@
     url="https://github.com/bmmalone/pylifesci",
     zip_safe=False,
     **setup_kwargs,
-=======
-def readme():
-    with open('README.md') as f:
-        return f.read()
-
-setup(
-    name='lifesci',
-    version='0.3.1',
-    description="This repo contains python3 life sciences utilities.",
-    long_description=readme(),
-    long_description_content_type='text/markdown',
-    keywords="bioinformatics utilities",
-    url="https://github.com/bmmalone/pylifesci",
-    author="Brandon Malone",
-    author_email="bmmalone@gmail.com",
-    license='MIT',
-    classifiers=classifiers,
-    packages=find_packages(),
-    install_requires = install_requires,
-    include_package_data=True,
-    tests_require=tests_require,
-    extras_require=extras,
-    entry_points = {
-        'console_scripts': console_scripts
-    },
-    zip_safe=False
->>>>>>> bbaecab8
 )